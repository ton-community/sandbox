--- conflicted
+++ resolved
@@ -439,7 +439,6 @@
         }
     })
 
-<<<<<<< HEAD
     it('Should trigger tick tock transaction', async() => {
         /*
          * Test contract code
@@ -529,7 +528,6 @@
         expect(tt.description.isTock).toBe(true);
 
     });
-=======
     it('should send coins from treasury after snapshot restore', async () => {
         const blockchain = await Blockchain.create()
 
@@ -571,5 +569,4 @@
             value,
         })
     })
->>>>>>> b4bc55ea
 })