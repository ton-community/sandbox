--- conflicted
+++ resolved
@@ -87,13 +87,11 @@
     debugLogs: boolean
 }
 
-<<<<<<< HEAD
 export type SmartContractTransaction = Transaction & {
     blockchainLogs: string
     vmLogs: string
     debugLogs: string
 }
-=======
 export type MessageParams = Partial<{
     now: number,
     randomSeed: Buffer,
@@ -105,7 +103,6 @@
     randomSeed: Buffer,
     gasLimit: bigint,
 }>
->>>>>>> 2397f03d
 
 export class SmartContract {
     readonly address: Address;
@@ -158,11 +155,7 @@
         return new SmartContract(createEmptyShardAccount(address), blockchain)
     }
 
-<<<<<<< HEAD
-    receiveMessage(message: Message): SmartContractTransaction {
-=======
     receiveMessage(message: Message, params?: MessageParams) {
->>>>>>> 2397f03d
         const messageCell = beginCell().store(storeMessage(message)).endCell()
         const shardAccount = beginCell().store(storeShardAccount(this.#account)).endCell()
 
