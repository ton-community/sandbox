--- conflicted
+++ resolved
@@ -2,26 +2,25 @@
 import {Address, ExternalAddress} from "@ton/core"
 import { Maybe } from "@ton/core/dist/utils/maybe";
 
-<<<<<<< HEAD
+ // Helper function to get the mapped address to human readable format, fallback to original address if not found
+export type AddressMapFunc = (address: Address | Maybe<ExternalAddress>) => Maybe<string>;
 
-export function prettyLogTransaction(tx: Transaction, mapping?: Map<Address | Maybe<ExternalAddress>, string>) {
-    // Helper function to get the mapped address or default to the original
-    const getMappedAddress = (address: Address | Maybe<ExternalAddress>): string => {
-        return mapping?.get(address) ?? `${address}`;
+/**
+ * @param tx Transaction to create log string
+ * @param mapFunc Optional function to map addresses to human-readable strings
+ * @returns Transaction log string
+ */
+export function prettyLogTransaction(tx: Transaction, mapFunc?: AddressMapFunc) {
+     // Helper to map addresses using mapFunc and fallback to original if mapping is false or undefined
+     const mapAddress = (address: Address | Maybe<ExternalAddress>) => {
+        return mapFunc ? (mapFunc(address) || address) : address;
     };
 
-    let res = `${getMappedAddress(tx.inMessage?.info.src!)}  ➡️  ${getMappedAddress(tx.inMessage?.info.dest)}\n`;
-=======
-/**
- * @param tx Transaction to create log string
- * @returns Transaction log string
- */
-export function prettyLogTransaction(tx: Transaction) {
-    let res = `${tx.inMessage?.info.src!}  ➡️  ${tx.inMessage?.info.dest}\n`
->>>>>>> fe0fc3b0
+    // Map the source and destination addresses for the inMessage
+    let res = `${mapAddress(tx.inMessage?.info.src!)}  ➡️  ${mapAddress(tx.inMessage?.info.dest!)}\n`;
 
     for (let message of tx.outMessages.values()) {
-        const dest = getMappedAddress(message.info.dest);
+        const dest = mapAddress(message.info.dest);
         if (message.info.type === 'internal') {
             res += `     ➡️  ${fromNano(message.info.value.coins)} 💎 ${dest}\n`;
         } else {
@@ -32,24 +31,30 @@
     return res;
 }
 
-<<<<<<< HEAD
-export function prettyLogTransactions(txs: Transaction[], mapping?: Map<Address | Maybe<ExternalAddress>, string>) {
-=======
 /**
- * Log transaction using `console.log`. Logs base on result of {@link prettyLogTransaction}.
- * Example output:
+ * Log transactions using `console.log`. Logs are generated based on the result of {@link prettyLogTransaction}.
+ * 
+ * Example output without address mapping:
  * ```
  * null  ➡️  EQBGhqLAZseEqRXz4ByFPTGV7SVMlI4hrbs-Sps_Xzx01x8G
  *       ➡️  0.05 💎 EQC2VluVfpj2FoHNMAiDMpcMzwvjLZxxTG8ecq477RE3NvVt
  * ```
+ * 
+ * Example output with address mapping:
+ * ```
+ * null  ➡️  Torch's Wallet
+ *       ➡️  0.05 💎 Alan's Wallet
+ * ```
+ * 
  * @param txs Transactions to log
+ * @param mapFunc Optional function to map address to a human-readable format. If provided, addresses will be mapped; otherwise, raw addresses will be displayed.
  */
-export function prettyLogTransactions(txs: Transaction[]) {
->>>>>>> fe0fc3b0
+export function prettyLogTransactions(txs: Transaction[], mapFunc?: AddressMapFunc) {
+
     let out = ''
 
     for (let tx of txs) {
-        out += prettyLogTransaction(tx, mapping) + '\n\n'
+        out += prettyLogTransaction(tx, mapFunc) + '\n\n'
     }
 
     console.log(out)
